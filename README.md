# pypyt
It is a simple library to render PowerPoint presentations using python

How to install it:


    pip install pypyt



How to use it:
- You need to create a template file with the objects named as shown in [this video](https://www.youtube.com/watch?v=IhES3of_9Nw).

Lets assume that you have a template file named \_\_template\_\_.pptx with two shapes: *presentation_title* and
*client_name* (as shown in the image below), in order to render it you might use the following code:
<<<<<<< HEAD
=======

This will render a presentation like the one below.
>>>>>>> 6ca4a3cd
![](images/template1.png)

    from pypyt import *
    values = {'presentation_title': "This is a cool presentation", 'client_name': "Cool Client"}
    render_and_save_ppt('__template__.pptx', values, 'rendered_ppt.pptx')
    
This will render a presentation like the one below.
![](images/output1.png)


There are three main objects: Paragraphs, Charts and Tables.
-Paragraph: There are two options, you might want to replace the whole text or a placeholder within the paragraph.

-To replace the whole text<|MERGE_RESOLUTION|>--- conflicted
+++ resolved
@@ -13,11 +13,7 @@
 
 Lets assume that you have a template file named \_\_template\_\_.pptx with two shapes: *presentation_title* and
 *client_name* (as shown in the image below), in order to render it you might use the following code:
-<<<<<<< HEAD
-=======
 
-This will render a presentation like the one below.
->>>>>>> 6ca4a3cd
 ![](images/template1.png)
 
     from pypyt import *
